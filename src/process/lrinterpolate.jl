--- conflicted
+++ resolved
@@ -19,12 +19,7 @@
 """
 function lrinterpolate_channel(obj::NeuroAnalyzer.NEURO; ch::Int64, ep::Int64, ep_ref::Union{Int64, Vector{Int64}, AbstractRange}=setdiff(_c(nepochs(obj)), ep))
 
-<<<<<<< HEAD
     channels = get_channel(obj, type=obj.header.recording[:data_type])
-=======
-    channels = get_channel_bytype(obj, type=datatype(obj))
-
->>>>>>> eca47268
     @assert length(channels) > 1 "signal must contain > 1 signal channel."
     @assert ch in channels "ch must be a signal channel; cannot interpolate non-signal channels."
     @assert nepochs(obj) > 1 "Training the model requires the signal to have > 1 epoch."

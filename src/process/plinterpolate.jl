--- conflicted
+++ resolved
@@ -27,11 +27,7 @@
 """
 function plinterpolate_channel(obj::NeuroAnalyzer.NEURO; ch::Int64, ep::Union{Int64, Vector{Int64}, <:AbstractRange}, imethod::Symbol=:sh, ifactor::Int64=100)
 
-<<<<<<< HEAD
     channels = get_channel(obj, type=obj.header.recording[:data_type])
-=======
-    channels = get_channel_bytype(obj, type=datatype(obj))
->>>>>>> eca47268
     @assert length(channels) > 1 "OBJ must contain > 1 signal channel."
     @assert ch in channels "ch must be a signal channel; cannot interpolate non-signal channels."
 
@@ -53,11 +49,7 @@
     delete_channel!(obj_tmp, ch=ch)
     locs_x2 = obj_tmp.locs[!, :loc_x]
     locs_y2 = obj_tmp.locs[!, :loc_y]
-<<<<<<< HEAD
     chs = get_channel(obj_tmp, type=obj.header.recording[:data_type])
-=======
-    chs = get_channel_bytype(obj_tmp, type=datatype(obj))
->>>>>>> eca47268
 
     ep_n = length(ep)
     ep_len = epoch_len(obj_tmp)

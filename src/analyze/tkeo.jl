export tkeo

"""
    tkeo(s)

Calculate Teager-Kaiser energy-tracking operator: y(t) = x(t)^2 - x(t-1) × x(t+1)

# Arguments

- `s::AbstractVector`

# Returns

- `t::Vector{Float64}`
"""
function tkeo(s::AbstractVector)

    t = zeros(length(s))
    t[1] = s[1]
    t[end] = s[end]

    @inbounds @simd for idx in 2:(length(s) - 1)
        t[idx] = s[idx]^2 - (s[idx - 1] * s[idx + 1])
    end

    return t

end

"""
    tkeo(s; channel)

Calculate Teager-Kaiser energy-tracking operator: y(t) = x(t)^2 - x(t-1) × x(t+1)

# Arguments

<<<<<<< HEAD
- `obj::NeuroAnalyzer.NEURO`
- `channel::Union{Int64, Vector{Int64}, <:AbstractRange}=signal_channels(obj)`: index of channels, default is all signal channels
=======
- `s::AbstractArray`
- `channel::Union{Int64, Vector{Int64}, AbstractRange}=signal_channels(obj)`: index of channels, default is all signal channels
>>>>>>> ce02d4a2

# Returns

- `t::Array{Float64, 3}`
"""
<<<<<<< HEAD
function tkeo(obj::NeuroAnalyzer.NEURO; channel::Union{Int64, Vector{Int64}, <:AbstractRange}=signal_channels(obj))
=======
function tkeo(s::AbstractArray)

    ch_n = size(s, 1)
    ep_n = size(s, 3)
>>>>>>> ce02d4a2

    t = similar(s)

    @inbounds @simd for ep_idx in 1:ep_n
        Threads.@threads for ch_idx in 1:ch_n
            t[ch_idx, :, ep_idx] = @views tkeo(s[ch_idx, :, ep_idx])
        end
    end

    return t

end


"""
    tkeo(obj; channel)

Calculate Teager-Kaiser energy-tracking operator: y(t) = x(t)^2 - x(t-1) × x(t+1)

# Arguments

- `obj::NeuroAnalyzer.NEURO`
- `ch::Union{Int64, Vector{Int64}, AbstractRange}=signal_channels(obj)`: index of channels, default is all signal channels

# Returns

- `t::Array{Float64, 3}`
"""
function tkeo(obj::NeuroAnalyzer.NEURO; ch::Union{Int64, Vector{Int64}, AbstractRange}=signal_channels(obj))

    _check_channels(obj, ch)

    t = @views tkeo(obj.data[ch, :, :])

    return t

end<|MERGE_RESOLUTION|>--- conflicted
+++ resolved
@@ -34,26 +34,17 @@
 
 # Arguments
 
-<<<<<<< HEAD
-- `obj::NeuroAnalyzer.NEURO`
-- `channel::Union{Int64, Vector{Int64}, <:AbstractRange}=signal_channels(obj)`: index of channels, default is all signal channels
-=======
 - `s::AbstractArray`
 - `channel::Union{Int64, Vector{Int64}, AbstractRange}=signal_channels(obj)`: index of channels, default is all signal channels
->>>>>>> ce02d4a2
 
 # Returns
 
 - `t::Array{Float64, 3}`
 """
-<<<<<<< HEAD
-function tkeo(obj::NeuroAnalyzer.NEURO; channel::Union{Int64, Vector{Int64}, <:AbstractRange}=signal_channels(obj))
-=======
 function tkeo(s::AbstractArray)
 
     ch_n = size(s, 1)
     ep_n = size(s, 3)
->>>>>>> ce02d4a2
 
     t = similar(s)
 

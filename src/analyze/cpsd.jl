export cpsd

"""
    cpsd(s1, s2; <keyword arguments>)

Calculate cross power spectral density (CPSD).

# Arguments

- `s1::AbstractVector`
- `s2::AbstractVector`
- `method::Symbol=:mt`: method used to calculate CPSD:
    - `:mt`: multi-tapered cross-power spectra
    - `:fft`: fast Fourier transformation
    - `:stft`: short time Fourier transformation
- `fs::Int64`: sampling rate
- `frq_lim::Tuple{Real, Real}=(0, fs / 2)`: frequency bounds
- `demean::Bool=false`: if true, the channel-wise mean will be subtracted from the input signals before the cross spectral powers are computed
- `nt::Int64=7`: number of Slepian tapers
- `wlen::Int64=fs`: window length (in samples), default is 1 second
- `woverlap::Int64=round(Int64, wlen * 0.97)`: window overlap (in samples)
- `w::Bool=true`: if true, apply Hanning window

# Returns

Named tuple containing:
- `pxy::Vector{ComplexF64}`: cross-power spectrum
- `f::Vector{Float64}`: frequencies
"""
function cpsd(s1::AbstractVector, s2::AbstractVector; method::Symbol=:mt, fs::Int64, frq_lim::Tuple{Real, Real}=(0, fs / 2), demean::Bool=false, nt::Int64=7, wlen::Int64=fs, woverlap::Int64=round(Int64, wlen * 0.97), w::Bool=true)::@NamedTuple{pxy::Vector{ComplexF64}, f::Vector{Float64}}

    _check_var(method, [:mt, :fft, :stft], "method")
    s1, s2 = _veqlen(s1, s2)
    @assert nt >= 1 "nt must be ≥ 1."
    @assert fs >= 1 "fs must be ≥ 1."
    @assert wlen <= length(s1) "wlen must be ≤ $(length(s1))."
    @assert wlen >= 2 "wlen must be ≥ 2."
    @assert woverlap < wlen "woverlap must be < $(wlen)."
    @assert woverlap >= 0 "woverlap must be ≥ 0."
    _check_tuple(frq_lim, "frq_lim", (0, fs / 2))

    n_samples = length(s1)

    if method === :mt
        w = w ? DSP.hanning(n_samples) : ones(n_samples)
        s = hcat(s1 .* w, s2 .* w)'
        pxy = DSP.mt_cross_power_spectra(s, fs=fs, demean=demean, nfft=nextpow(2, n_samples + 1), nw=((nt + 1) ÷ 2), ntapers=nt)
        f = DSP.freq(pxy)
        pxy = DSP.power(pxy)
        f1_idx = vsearch(frq_lim[1], f)
        f2_idx = vsearch(frq_lim[2], f)
        f = f[f1_idx:f2_idx]
        pxy = pxy[1, 2, f1_idx:f2_idx]
    elseif method === :stft
        chunks_idx = NeuroAnalyzer._fchunks(length(s1), wlen=wlen, woverlap=woverlap)
<<<<<<< HEAD
        pxy = zeros(ComplexF64, wlen)
=======
        pxy = zeros(ComplexF64, nextpow(2, wlen + 1))
>>>>>>> 6c17b5d0
        w = w ? hanning(wlen) : ones(wlen)
        for idx in axes(chunks_idx, 1)
            if demean
                s1_tmp = @views detrend(s1[chunks_idx[idx, 1]:chunks_idx[idx, 2]], type=:mean) .* w
                s2_tmp = @views detrend(s2[chunks_idx[idx, 1]:chunks_idx[idx, 2]], type=:mean) .* w
            else
                s1_tmp = @views s1[chunks_idx[idx, 1]:chunks_idx[idx, 2]] .* w
                s2_tmp = @views s2[chunks_idx[idx, 1]:chunks_idx[idx, 2]] .* w
            end
            ss1 = fft0(s1_tmp, nextpow(2, wlen + 1) - wlen) / length(s1_tmp)
            ss2 = fft0(s2_tmp, nextpow(2, wlen + 1) - wlen) / length(s2_tmp)
            pxy .+= (conj.(ss1) .* ss2)
        end
        # get mean over segments
        pxy /= size(chunks_idx, 1)
        f, _ = freqs(nextpow(2, wlen + 1), fs)
        f1_idx = vsearch(frq_lim[1], f)
        f2_idx = vsearch(frq_lim[2], f)
        f = f[f1_idx:f2_idx]
        pxy = pxy[f1_idx:f2_idx]
    elseif method === :fft
        w = w ? hanning(n_samples) : ones(n_samples)
        if demean
            s1_tmp = detrend(s1, type=:mean) .* w
            s2_tmp = detrend(s2, type=:mean) .* w
        else
            s1_tmp = s1 .* w
            s2_tmp = s2 .* w
        end
        # fft
        ss1 = fft0(s1_tmp, nextpow(2, n_samples + 1) - n_samples) / n_samples
        ss2 = fft0(s2_tmp, nextpow(2, n_samples + 1) - n_samples) / n_samples
        f, _ = freqs(nextpow(2, n_samples + 1), fs)
        pxy = conj.(ss1) .* ss2
        f1_idx = vsearch(frq_lim[1], f)
        f2_idx = vsearch(frq_lim[2], f)
        f = f[f1_idx:f2_idx]
        pxy = pxy[f1_idx:f2_idx]
    end

    return (pxy=pxy, f=f)

end

"""
    cpsd(s1, s2; <keyword arguments>)

Calculate cross power spectral density (CPSD).

# Arguments

- `s1::AbstractArray`
- `s2::AbstractArray`
- `method::Symbol=:mt`: method used to calculate CPSD:
    - `:mt`: multi-tapered cross-power spectra
    - `:fft`: fast Fourier transformation
    - `:stft`: short time Fourier transformation
- `fs::Int64`: sampling rate
- `frq_lim::Tuple{Real, Real}=(0, fs / 2)`: frequency bounds
- `demean::Bool=false`: if true, the channel-wise mean will be subtracted from the input signals before the cross spectral powers are computed
- `nt::Int64=7`: number of Slepian tapers
- `wlen::Int64=fs`: window length (in samples), default is 1 second
- `woverlap::Int64=round(Int64, wlen * 0.97)`: window overlap (in samples)
- `w::Bool=true`: if true, apply Hanning window

# Returns

Named tuple containing:
- `pxy::Array{ComplexF64, 3}`: cross-power spectrum
- `f::Vector{Float64}`: frequencies
"""
function cpsd(s1::AbstractArray, s2::AbstractArray; method::Symbol=:mt, fs::Int64, frq_lim::Tuple{Real, Real}=(0, fs / 2), demean::Bool=false, nt::Int64=7, wlen::Int64=fs, woverlap::Int64=round(Int64, wlen * 0.97), w::Bool=true)::@NamedTuple{pxy::Array{ComplexF64, 3}, f::Vector{Float64}}

    @assert size(s1) == size(s2) "s1 and s2 must have the same size."
    _chk3d(s1)
    _chk3d(s2)

    ch_n = size(s1, 1)
    ep_n = size(s1, 3)

    _, f = cpsd(s1[1, :, 1], s2[1, :, 1]; method=method, fs=fs, frq_lim=frq_lim, demean=demean, nt=nt, wlen=wlen, woverlap=woverlap, w=w)
    if frq_lim !== nothing
        _check_tuple(frq_lim, "frq_lim", (0, fs / 2))
        idx1 = vsearch(frq_lim[1], f)
        idx2 = vsearch(frq_lim[2], f)
        f = f[idx1:idx2]
    end

    pxy = zeros(ComplexF64, ch_n, length(f), ep_n)

    @inbounds for ep_idx in 1:ep_n
        Threads.@threads for ch_idx in 1:ch_n
            pxy[ch_idx, :, ep_idx], _ = @views cpsd(s1[ch_idx, :, ep_idx], s2[ch_idx, :, ep_idx], method=method, fs=fs, frq_lim=frq_lim, demean=demean, nt=nt, wlen=wlen, woverlap=woverlap, w=w)
        end
    end

    return (pxy=pxy, f=f)
end

"""
    cpsd(obj1, obj2; <keyword arguments>)

Calculate cross power spectral density (CPSD).

# Arguments

- `obj1::NeuroAnalyzer.NEURO`
- `obj2::NeuroAnalyzer.NEURO`
- `ch1::Union{String, Vector{String}}`: list of channels
- `ch2::Union{String, Vector{String}}`: list of channels
- `ep1::Union{Int64, Vector{Int64}, AbstractRange}=_c(nepochs(obj1))`: default use all epochs
- `ep2::Union{Int64, Vector{Int64}, AbstractRange}=_c(nepochs(obj2))`: default use all epochs
- `method::Symbol=:mt`: method used to calculate CPSD:
    - `:mt`: multi-tapered cross-power spectra
    - `:fft`: fast Fourier transformation
    - `:stft`: short time Fourier transformation
- `frq_lim::Tuple{Real, Real}=(0, sr(obj1) / 2)`: frequency bounds
- `demean::Bool=false`: if true, the channel-wise mean will be subtracted from the input signals before the cross spectral powers are computed
- `nt::Int64=7`: number of Slepian tapers
- `wlen::Int64=sr(obj1)`: window length (in samples), default is 1 second
- `woverlap::Int64=round(Int64, wlen * 0.97)`: window overlap (in samples)
- `w::Bool=true`: if true, apply Hanning window

# Returns

Named tuple containing:
- `pxy::Array{ComplexF64, 3}`: cross-power spectrum
- `f::Vector{Float64}`: frequencies
"""
function cpsd(obj1::NeuroAnalyzer.NEURO, obj2::NeuroAnalyzer.NEURO; ch1::Union{String, Vector{String}}, ch2::Union{String, Vector{String}}, ep1::Union{Int64, Vector{Int64}, AbstractRange}=_c(nepochs(obj1)), ep2::Union{Int64, Vector{Int64}, AbstractRange}=_c(nepochs(obj2)), method::Symbol=:mt, frq_lim::Tuple{Real, Real}=(0, sr(obj1) / 2), demean::Bool=false, nt::Int64=7, wlen::Int64=sr(obj1), woverlap::Int64=round(Int64, wlen * 0.97), w::Bool=true)::@NamedTuple{pxy::Array{ComplexF64, 3}, f::Vector{Float64}}

    ch1 = exclude_bads ? get_channel(obj1, ch=ch1, exclude="bad") : get_channel(obj1, ch=ch1, exclude="")
    ch2 = exclude_bads ? get_channel(obj2, ch=ch2, exclude="bad") : get_channel(obj2, ch=ch2, exclude="")
    _check_epochs(obj1, ep1)
    _check_epochs(obj2, ep2)
    isa(ep1, Int64) && (ep1 = [ep1])
    isa(ep2, Int64) && (ep2 = [ep2])

    @assert sr(obj1) == sr(obj2) "OBJ1 and OBJ2 must have the same sampling rate."
    @assert length(ch1) == length(ch2) "Lengths of ch1 ($(length(ch1))) and ch2 ($(length(ch2))) must be equal."
    @assert length(ep1) == length(ep2) "Lengths of ep1 ($(length(ep1))) and ep2 ($(length(ep2))) must be equal."
    @assert epoch_len(obj1) == epoch_len(obj2) "OBJ1 and OBJ2 must have the same epoch lengths."

    pxy, f = @views cpsd(obj1.data[ch1, :, ep1], obj2.data[ch2, :, ep2], method=method, fs=sr(obj1), frq_lim=frq_lim, demean=demean, nt=nt, wlen=wlen, woverlap=woverlap, w=w)

    return (pxy=pxy, f=f)

end<|MERGE_RESOLUTION|>--- conflicted
+++ resolved
@@ -53,11 +53,7 @@
         pxy = pxy[1, 2, f1_idx:f2_idx]
     elseif method === :stft
         chunks_idx = NeuroAnalyzer._fchunks(length(s1), wlen=wlen, woverlap=woverlap)
-<<<<<<< HEAD
-        pxy = zeros(ComplexF64, wlen)
-=======
         pxy = zeros(ComplexF64, nextpow(2, wlen + 1))
->>>>>>> 6c17b5d0
         w = w ? hanning(wlen) : ones(wlen)
         for idx in axes(chunks_idx, 1)
             if demean

module NeuroJ

import FFTW
import DSP
import Statistics

include("eeg.jl")
export signal_derivative
export band_power
export make_spectrum
export signal_detrend

include("misc.jl")
export linspace
export logspace
export zero_pad
export vsearch
export cart2pol
export pol2cart
export minmax_scaler
export cvangle
export hann
export hildebrand_rule
export jaccard_similarity
export fft0
<<<<<<< HEAD
export rms
=======
export next_power_of_2
export vsplit
>>>>>>> 0c47b8c9

include("nstim.jl")
export tes_dose

end<|MERGE_RESOLUTION|>--- conflicted
+++ resolved
@@ -23,12 +23,10 @@
 export hildebrand_rule
 export jaccard_similarity
 export fft0
-<<<<<<< HEAD
 export rms
-=======
 export next_power_of_2
 export vsplit
->>>>>>> 0c47b8c9
+
 
 include("nstim.jl")
 export tes_dose

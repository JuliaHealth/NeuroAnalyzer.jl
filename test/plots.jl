using NeuroAnalyzer
using Plots
using Cairo
using Test

@info "Initializing"
eeg = import_edf(joinpath(testfiles_path, "eeg-test-edf.edf"))
e10 = epoch(eeg, ep_len=10)
keep_epoch!(e10, ep=1:10)
load_locs!(e10, file_name=joinpath(testfiles_path, "standard-10-20-cap19-elmiko.ced"))

isfile("test.png") && rm("test.png")

@info "Test: plot_compose()"
p1 = NeuroAnalyzer.plot(e10, ch="Fp1", ep=1, xlabel="")
p2 = plot_empty()
pp = [p1, p2]
l = (2, 1)
p = NeuroAnalyzer.plot_compose(pp, layout=l)
@test p isa Plots.Plot{Plots.GRBackend}

@info "Test: plot_connections()"
p = NeuroAnalyzer.plot_locs(e10, ch="eeg", connections=rand(19, 19), threshold=0.5)
@test p isa Plots.Plot{Plots.GRBackend}

@info "Test: plot_erp()"
e10_erp = average_epochs(e10)
p = NeuroAnalyzer.plot_erp(e10_erp, ch="Fp1")
@test p isa Plots.Plot{Plots.GRBackend}
p = NeuroAnalyzer.plot_erp(e10_erp, ch=["Fp1", "Fp2"], type=:butterfly)
@test p isa Plots.Plot{Plots.GRBackend}
p = NeuroAnalyzer.plot_erp(e10_erp, ch="Fp1", type=:butterfly)
@test p isa Plots.Plot{Plots.GRBackend}
p = NeuroAnalyzer.plot_erp(e10_erp, ch=["Fp1", "Fp2"], type=:mean)
@test p isa Plots.Plot{Plots.GRBackend}
p = NeuroAnalyzer.plot_erp(e10_erp, ch="Fp1", type=:mean)
@test p isa Plots.Plot{Plots.GRBackend}
p = NeuroAnalyzer.plot_erp(e10_erp, ch=["Fp1", "Fp2"], type=:stack)
@test p isa Plots.Plot{Plots.GRBackend}
p = NeuroAnalyzer.plot_erp(e10_erp, ch="Fp1", type=:stack)
@test p isa Plots.Plot{Plots.GRBackend}
p = NeuroAnalyzer.plot_erp(e10_erp, ch=["Fp1", "Fp2"], type=:topo)
@test p isa Plots.Plot{Plots.GRBackend}

@info "Test: plot_filter_response()"
p = NeuroAnalyzer.plot_filter_response(fs=sr(eeg), fprototype=:butterworth, ftype=:hp, cutoff=10, order=8)
@test p isa Plots.Plot{Plots.GRBackend}

@info "Test: plot_locs()"
p = NeuroAnalyzer.plot_locs(e10, ch="eeg")
@test p isa Plots.Plot{Plots.GRBackend}
p = NeuroAnalyzer.plot_locs(e10, ch="eeg", selected=["Fp1", "Fp2"])
@test p isa Plots.Plot{Plots.GRBackend}
p = NeuroAnalyzer.plot_locs(e10, ch="eeg", d=3, interactive=false)
@test p isa Plots.Plot{Plots.GRBackend}

@info "Test: plot_psd()"
p = NeuroAnalyzer.plot_psd(e10, db=true, ep=1, ch="Fp1")
@test p isa Plots.Plot{Plots.GRBackend}
p = NeuroAnalyzer.plot_psd(e10, db=true, ep=1, ch="Fp1", method=:mw)
@test p isa Plots.Plot{Plots.GRBackend}
p = NeuroAnalyzer.plot_psd(e10, db=true, ep=1, ch="Fp1", method=:mt)
@test p isa Plots.Plot{Plots.GRBackend}
p = NeuroAnalyzer.plot_psd(e10, db=true, ep=1, ch="Fp1", method=:stft)
@test p isa Plots.Plot{Plots.GRBackend}
p = NeuroAnalyzer.plot_psd(e10, db=true, ep=1, ch="Fp1", method=:fft)
@test p isa Plots.Plot{Plots.GRBackend}
p = NeuroAnalyzer.plot_psd(e10, db=true, ep=1, ch="Fp1", method=:gh)
@test p isa Plots.Plot{Plots.GRBackend}
p = NeuroAnalyzer.plot_psd(e10, db=true, ep=1, ch="Fp1", method=:cwt)
@test p isa Plots.Plot{Plots.GRBackend}
p = NeuroAnalyzer.plot_psd(e10, db=true, ep=1, ch="Fp1", ref=:delta)
@test p isa Plots.Plot{Plots.GRBackend}
p = NeuroAnalyzer.plot_psd(e10, db=true, ep=1, ch=["Fp1", "Fp2"], type=:mean)
@test p isa Plots.Plot{Plots.GRBackend}
p = NeuroAnalyzer.plot_psd(e10, db=true, ep=1, ch=["Fp1", "Fp2"], type=:butterfly)
@test p isa Plots.Plot{Plots.GRBackend}
p = NeuroAnalyzer.plot_psd(e10, db=true, ep=1, ch=["Fp1", "Fp2"], type=:w3d)
@test p isa Plots.Plot{Plots.GRBackend}
p = NeuroAnalyzer.plot_psd(e10, db=true, ep=1, ch=["Fp1", "Fp2"], type=:topo)
@test p isa Plots.Plot{Plots.GRBackend}

@info "Test: plot_save()"
p = NeuroAnalyzer.plot(e10, ch="Fp1")
NeuroAnalyzer.plot_save(p, file_name="test.png")
@test isfile("test.png")
isfile("test.png") && rm("test.png")

@info "Test: plot()"
p = NeuroAnalyzer.plot(e10, ch="Fp1")
@test p isa Plots.Plot{Plots.GRBackend}
p = NeuroAnalyzer.plot(e10, ch=["Fp1", "Fp2"], type=:mean)
@test p isa Plots.Plot{Plots.GRBackend}
p = NeuroAnalyzer.plot(e10, ch=["Fp1", "Fp2"], type=:butterfly)
@test p isa Plots.Plot{Plots.GRBackend}

@info "Test: plot_spectrogram()"
p = NeuroAnalyzer.plot_spectrogram(e10, db=true, ep=1, ch="Fp1")
@test p isa Plots.Plot{Plots.GRBackend}
p = NeuroAnalyzer.plot_spectrogram(e10, db=true, ep=1, ch="Fp1", method=:stft)
@test p isa Plots.Plot{Plots.GRBackend}
p = NeuroAnalyzer.plot_spectrogram(e10, db=true, ep=1, ch="Fp1", method=:mt)
@test p isa Plots.Plot{Plots.GRBackend}
p = NeuroAnalyzer.plot_spectrogram(e10, db=true, ep=1, ch="Fp1", method=:mw)
@test p isa Plots.Plot{Plots.GRBackend}
p = NeuroAnalyzer.plot_spectrogram(e10, db=true, ep=1, ch="Fp1", method=:gh)
@test p isa Plots.Plot{Plots.GRBackend}
p = NeuroAnalyzer.plot_spectrogram(e10, db=true, ep=1, ch="Fp1", method=:cwt)
@test p isa Plots.Plot{Plots.GRBackend}
p = NeuroAnalyzer.plot_spectrogram(e10, db=true, ep=1, ch=["Fp1", "Fp2"])
@test p isa Plots.Plot{Plots.GRBackend}

@info "Test: plot_topo()"
p = NeuroAnalyzer.plot_topo(e10, ch="eeg", seg=(0, 1))
@test p isa Plots.Plot{Plots.GRBackend}
p = NeuroAnalyzer.plot_topo(e10, ch="eeg", seg=(0, 1), amethod=:median)
@test p isa Plots.Plot{Plots.GRBackend}
p = NeuroAnalyzer.plot_topo(e10, ch="eeg", seg=(0, 1), amethod=:median, imethod=:nn)

@info "Test: plot_matrix()"
channels = get_channel(e10, ch=get_channel(e10, type=datatype(e10)))
c = corm(e10, ch="eeg")
p = NeuroAnalyzer.plot_matrix(c[:, :, 1, 1], xlabels=labels(e10)[channels], ylabels=labels(e10)[channels])
@test p isa Plots.Plot{Plots.GRBackend}

@info "Test: plot_xac()"
ac, lags = acov(e10, ch="eeg")
p = NeuroAnalyzer.plot_xac(ac[1, :, 1], lags)
@test p isa Plots.Plot{Plots.GRBackend}
xc, lags = xcov(e10, e10, ch1="Fp1", ch2="Fp2")
p = NeuroAnalyzer.plot_xac(xc[1, :, 1], lags)
@test p isa Plots.Plot{Plots.GRBackend}

@info "Test: plot_histogram()"
stats = rand(2, 10)
p = NeuroAnalyzer.plot_histogram(stats[1, :])
@test p isa Plots.Plot{Plots.GRBackend}

@info "Test: plot_bar()"
p = NeuroAnalyzer.plot_bar(stats[:, 1], xlabels=["1", "2"])
@test p isa Plots.Plot{Plots.GRBackend}

@info "Test: plot_line()"
p = NeuroAnalyzer.plot_line(stats[:, 1], xlabels=["1", "2"])
@test p isa Plots.Plot{Plots.GRBackend}

@info "Test: plot_dots()"
p = NeuroAnalyzer.plot_dots([stats[1, :], stats[2, :]], glabels=["1", "2"])
@test p isa Plots.Plot{Plots.GRBackend}

@info "Test: plot_paired()"
p = NeuroAnalyzer.plot_paired([stats[1, :], stats[2, :]], glabels=["1", "2"])
@test p isa Plots.Plot{Plots.GRBackend}

@info "Test: plot_polar()"
p = NeuroAnalyzer.plot_polar(stats')
@test p isa Plots.Plot{Plots.GRBackend}

@info "Test: plot_weights()"
p = NeuroAnalyzer.plot_locs(e10, weights=rand(19), ch="eeg")
@test p isa Plots.Plot{Plots.GRBackend}

@info "Test: plot_dipole2d()"
d = NeuroAnalyzer.DIPOLE((0, 0, 0), (1, 1, 1))
p = NeuroAnalyzer.plot_dipole2d(d)
@test p isa Plots.Plot{Plots.GRBackend}

@info "Test: plot_dipole3d()"
d = NeuroAnalyzer.DIPOLE((0, 0, 1), (1, 1, 1))
p = NeuroAnalyzer.plot_dipole3d(d)
@test p isa Plots.Plot{Plots.GRBackend}

@info "Test: plot_eros()"
s, f, t = eros(e10, ch="Fp1")
p = NeuroAnalyzer.plot_eros(s, f, t)
@test p isa Plots.Plot{Plots.GRBackend}

@info "Test: plot_erop()"
p, f = erop(e10, ch="Fp1")
p = NeuroAnalyzer.plot_erop(p, f)
@test p isa Plots.Plot{Plots.GRBackend}

@info "Test: plot(obj1, obj2)"
p = NeuroAnalyzer.plot(e10, e10, ch="all")
@test p isa Plots.Plot{Plots.GRBackend}

@info "Test: plot_icatopo()"
eeg_new = keep_epoch(e10, ep=1)
ic, ic_mw, ic_var = ica_decompose(eeg_new, ch="eeg", iter=10)
p = plot_icatopo(eeg_new, ch="eeg", ic, ic_mw)
@test p isa Plots.Plot{Plots.GRBackend}

@info "Test: add_plot_locs()"
c = add_plot_locs(NeuroAnalyzer.plot(e10, ch="Fp1"), NeuroAnalyzer.plot_locs(e10, ch="Fp1", large=false), view=false, file_name="")
@test c isa Cairo.CairoSurfaceBase{UInt32}

@info "Test: plot2canvas()"
@test plot2canvas(p) isa Cairo.CairoSurfaceBase{UInt32}

@info "Test: resize_canvas()"
c = plot2canvas(p)
@test resize_canvas(c, r=2) isa Cairo.CairoSurfaceBase{UInt32}

@info "Test: add_topmargin_canvas()"
c = plot2canvas(p)
@test add_topmargin_canvas(c, c) isa Cairo.CairoSurfaceBase{UInt32}

@info "Test: add_to_canvas()"
c = plot2canvas(p)
@test add_to_canvas(c, c, x=0, y=0, view=false) isa Cairo.CairoSurfaceBase{UInt32}

@info "Test: plot_mep()"
mep = import_duomag(joinpath(testfiles_path, "mep-duomag.m"))
p = plot_mep(mep, ch="MEP1")
@test p isa Plots.Plot{Plots.GRBackend}
p = plot_mep(mep, ch=["MEP1", "MEP2"], type=:butterfly)
@test p isa Plots.Plot{Plots.GRBackend}
p = plot_mep(mep, ch=["MEP1", "MEP2"], type=:mean)
@test p isa Plots.Plot{Plots.GRBackend}
p = plot_mep(mep, ch=["MEP1", "MEP2"], type=:stack)
@test p isa Plots.Plot{Plots.GRBackend}

@info "Test: plot_ci()"
s = eeg.data[1, 1:100, :]
t = eeg.epoch_time[1:100]
s_avg, s_l, s_u = NeuroAnalyzer.bootstrap_ci(s, cl=0.95)
p = plot_ci(s_avg, s_l, s_u, t)
@test p isa Plots.Plot{Plots.GRBackend}

@info "Test: plot_phsd()"
p = NeuroAnalyzer.plot_phsd(e10, ep=1, ch="Fp1")
@test p isa Plots.Plot{Plots.GRBackend}
p = NeuroAnalyzer.plot_phsd(e10, ep=1, ch=["Fp1", "Fp2"], type=:mean)
@test p isa Plots.Plot{Plots.GRBackend}
p = NeuroAnalyzer.plot_phsd(e10, ep=1, ch=["Fp1", "Fp2"], type=:butterfly)
@test p isa Plots.Plot{Plots.GRBackend}
p = NeuroAnalyzer.plot_phsd(e10, ep=1, ch=["Fp1", "Fp2"], type=:w3d)
@test p isa Plots.Plot{Plots.GRBackend}
p = NeuroAnalyzer.plot_phsd(e10, ep=1, ch=["Fp1", "Fp2"], type=:topo)
@test p isa Plots.Plot{Plots.GRBackend}

@info "Test: plot_coherence()"
coh, mscoh, f = coherence(e10, e10, ch1=["Fp1", "Fp2"], ch2=["Fp1", "Fp2"], ep1=1, ep2=1, frq_lim=(45, 55))
p = NeuroAnalyzer.plot_coherence(coh[1, :, 1], f)
@test p isa Plots.Plot{Plots.GRBackend}
p = NeuroAnalyzer.plot_coherence(coh[:, :, 1], f)
@test p isa Plots.Plot{Plots.GRBackend}
p = NeuroAnalyzer.plot_coherence_avg(coh[:, :, 1], f)
@test p isa Plots.Plot{Plots.GRBackend}
p = NeuroAnalyzer.plot_coherence_butterfly(coh[:, :, 1], f)
@test p isa Plots.Plot{Plots.GRBackend}

@info "Test: plot_heatmap()"
m = rand(nchannels(e10), epoch_len(e10))
p = NeuroAnalyzer.plot_heatmap(m, x=e10.epoch_time, y=1:nchannels(e10))
@test p isa Plots.Plot{Plots.GRBackend}

@info "Test: plot_connectivity_circle()"
l = get_channel(eeg, type="eeg")
m = rand(-10:0.1:10, length(l), length(l))
p = NeuroAnalyzer.plot_connectivity_circle(m, clabels=l)
@test p isa Plots.Plot{Plots.GRBackend}

<<<<<<< HEAD
@info "Test: plot_imf()"
imf = rand(5, 100)
t = collect(1:100)
p = NeuroAnalyzer.plot_imf(imf, t=t)
=======
@info "Test: plot_gridlocs()"
p = NeuroAnalyzer.plot_gridlocs()
>>>>>>> 2b56316e
@test p isa Plots.Plot{Plots.GRBackend}

true<|MERGE_RESOLUTION|>--- conflicted
+++ resolved
@@ -261,15 +261,14 @@
 p = NeuroAnalyzer.plot_connectivity_circle(m, clabels=l)
 @test p isa Plots.Plot{Plots.GRBackend}
 
-<<<<<<< HEAD
 @info "Test: plot_imf()"
 imf = rand(5, 100)
 t = collect(1:100)
 p = NeuroAnalyzer.plot_imf(imf, t=t)
-=======
+@test p isa Plots.Plot{Plots.GRBackend}
+
 @info "Test: plot_gridlocs()"
 p = NeuroAnalyzer.plot_gridlocs()
->>>>>>> 2b56316e
 @test p isa Plots.Plot{Plots.GRBackend}
 
 true
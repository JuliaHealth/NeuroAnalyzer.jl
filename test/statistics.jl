--- conflicted
+++ resolved
@@ -152,12 +152,7 @@
 @test count_thresh(m, t=4, t_type=:leq) == (x_t = [1 1 0; 1 0 0; 1 0 0], n = 4)
 
 @info "Test 43/62: crit_t()"
-<<<<<<< HEAD
-@test crit_t(20, 0.05) == 1.7247182429207868
-@test crit_t(20, 0.05, twosided=true) == 2.085963447265865
-=======
 @test crit_t(0.95, 20) == 2.0859634472658644
->>>>>>> 5093adac
 
 @info "Test 44/62: size_c2g()"
 @test size_c2g(m1=100, s1=10, m2=120) == (n1 = 6, n2 = 6)
@@ -176,11 +171,7 @@
 @test power_c2g(m1=100, s1=10, n1=40, m2=101, s2=10, n2=40) == 0.03639149309909239
 
 @info "Test 49/62: power_c1g()"
-<<<<<<< HEAD
 @test power_c1g(m=0, s=2, xbar=1, n=42) == 0.8854398137187738
-=======
-@test power_c1g(m0=100, s0=10, m1=101, n1=40) == 0.05381394419726808
->>>>>>> 5093adac
 
 @info "Test 50/62: power_p2g()"
 @test power_p2g(p1=0.10, p2=0.20, n1=15, n2=25) == 0.06336244618235812
@@ -238,4 +229,7 @@
 y = 101:104
 @test cosine_similarity(x, y) == 0.9172693928327048
 
+@info "Test 63/63: ci_prop()"
+@test ci_prop(0.2, 10) == (-0.0479180129218251, 0.4479180129218251)
+
 true
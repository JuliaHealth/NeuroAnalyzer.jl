![neuroj](images/neuroj.png)

Welcome fellow researcher!

NeuroJ.jl is a [Julia](https://julialang.org) package for analyzing of EEG data. Future versions will also process MEG and NIRS data and use MRI data for source localization techniques. Also, various methods for modelling non-invasive brain stimulation protocols (tDCS/tACS/tRNS/tPCS/TMS) will be included.

NeuroJ.jl contains a set of separate (high-level) functions, it does not have a graphical user interface (although one could built it upon these). NeuroJ.jl functions can be combined into an analysis pipeline, i.e. a Julia script containing all steps of your analysis. This combined with processing power of Julia language and easiness of distributing calculations across computing cluster, will make NeuroJ.jl particularly useful for processing large amounts of research data.

NeuroJ.jl is a non-commercial project, developed for researchers in psychiatry, neurology and neuroscience.

Currently NeuroJ.jl is focused on resting-state EEG analysis, but ERP and other type of analyses will be developed in future versions. The goal is to make a powerful, expandable and flexible environment for EEG/MEG/NIRS/NIBS analyses.

Every contribution (bug reports, fixes, new ideas, feature requests or additions, documentation improvements, etc.) to the project is highly welcomed.

## Installation

```
using Pkg
Pkg.add("NeuroJ")
Pkg.instantiate()
# or
Pkg.add(url="https://codeberg.org/AdamWysokinski/NeuroJ.jl")
Pkg.instantiate()
```

There are two branches of NeuroJ.jl:
- stable: released once per month, recommended
- devel: a rolling release model

## Requirements

Julia version ≥ 1.0 is required. Julia [current stable version](https://julialang.org/downloads/#current_stable_release) is recommended, as NeuroJ.jl is only tested against it.

The following packages are required:
- CSV
- CubicSplines
- DataFrames
- Distances
- DSP
- FFTW
- FindPeaks1D
- HypothesisTests
- InformationMeasures
- Interpolations
- JLD2
- LinearAlgebra
- Loess
- MultivariateStats
- Pkg
- Plots
- Polynomials
- ScatteredInterpolation
- Simpson
- StatsFuns
- StatsKit
- StatsPlots
- Wavelets

To install dependencies manually:
```julia
import Pkg
NeuroJ_requirements = ["CSV",
                       "CubicSplines",
                       "DataFrames",
                       "Distances",
                       "DSP",
                       "FFTW",
                       "FindPeaks1D",
                       "HypothesisTests",
                       "InformationMeasures",
                       "Interpolations",
                       "JLD2",
                       "LinearAlgebra",
                       "Loess",
                       "MultivariateStats",
                       "Pkg",
                       "Plots",
                       "Polynomials",
                       "ScatteredInterpolation",
                       "Simpson",
                       "StatsFuns",
                       "StatsKit",
                       "StatsPlots",
                       "Wavelets"]
Pkg.add(NeuroJ_requirements)
```

Wherever possible, NeuroJ.jl will be 100% Julia based. If required, external open-source applications will be called for certain tasks.

## General remarks

NeuroJ.jl functions operate on NeuroJ objects (NeuroJ.EEG: EEG metadata header + time + epoched signals + components).

EEG signal is `Array{Float64, 3}` (channels × signals × epochs). If epochs are not defined, the whole signal is an epoch, i.e. there is always at least one epoch.

Functions name prefix:
- `eeg_` functions taking EEG object as an argument
- `eeg_plot_` plotting functions
There are also low level functions operating on single-/multi-channel signal vector/matrix/array (`s_` and `s2_`).

The majority of `eeg_` functions will process all channels and epochs of the input EEG object. To process individual channels/epochs, you need to extract them from the EEG object first (`eeg_keep_epoch()`, `eeg_keep_channel()` to process as NeuroJ.EEG object or `eeg_extract_channel()`, `eeg_extract_epoch()` to process as multi-channel array)

`eeg_` functions use named arguments for all arguments other than input signal(s), e.g. `eeg_delete_epoch!(my_eeg, epoch=12)`.

EEG object (headers + time + epochs time + EEG signal + (optional) components) is stored in the EEG structure:
```julia
mutable struct EEG
    eeg_header::Dict
    eeg_time::Vector{Float64}
    eeg_epochs_time::Matrix{Float64}
    eeg_signals::Array{Float64, 3}
    eeg_components::Vector{Any}
end
```

Many `eeg_` functions have a mutator variant (e.g. `eeg_delete_epoch!()`). These functions modifies the input EEG object, e.g. you may use `eeg_delete_channel!(my_eeg, channel=1)` instead of `my_eeg = eeg_delete_channel(my_eeg, channel=1)`.

## Documentation

Complete NeuroJ.jl documentation is available [here](https://codeberg.org/AdamWysokinski/NeuroJ.jl/src/master/Documentation.md).

Tutorial introducing NeuroJ.jl functions is [here](https://codeberg.org/AdamWysokinski/NeuroJ.jl/src/master/Tutorial.md).

## Plugins (extensions)

Initial plugin architecture is already available, just put .jl plugin scripts into `~/Documents/NeuroJ/plugins`.

Run `neuroj_reload_plugins()` to refresh plugins.

```julia
neuroj_reload_plugins()
neuroj_plugin_demo()
```

## Known bugs

- ignore non-eeg channels for processing, analysis and plotting; currently NeuroJ does not analyze/process/plot EEG containing non-eeg channels, you have to manually extract these to another EEG object 
- check for wrong epoch number in plots

## To do

.. so much to do ..

The lists below are not in any particular order.

General:
- stable branch to be released monthly
- performance optimization
- Pluto interface

EEG:
<<<<<<< HEAD
- add user-defined voltage scale for eeg signal plots
=======
- calculate difference between channels
- topoplot of which electrode at a given time exhibits statistically significant difference between two signals
>>>>>>> 23713cf3
- check where pad0 is not used
- add s_hspectrum() and s_wspectrum() for PSD plots
- detect artifacts using TKEO
- visual / auditory stimuli presentation module
- add/delete markers, view markers on plots
- amplitude turbulence
- add/edit/save/load annotations
- power envelope connectivity
- mean alpha frequency / amplitude
- custom reference (e.g. bipolar longitudinal/horizontal)
- PSD of multi channels signal like eeg_plot_signal(), using normalized power (a.u.)
- plot two EEG one over another for comparison
- PSD plot line slope over frequencies (adjusted power)
- PSD/spectrogram lin-log (x-y), log-lin or log-log axes
- wavelets
- normalized/relative PSD (to total power or arbitrary freq range)
- cross-frequency phase-amplitude coupling
- add edge padding for filters
- ITPC topoplot
- non-phase-locked part of the signal (= total - phase-locked)
- phase synchronization measurements: weighted PLI, phase coherence (PC), imaginary component of coherency (IC)
- multitaper: generate frequency-band-selective tapers to increase sensitivity, varying the length of time segments, varying the number of tapers and central frequency of the spectral representation of the tapers
- simple convolution bandpass filter for data analysis
- beamforming, leakage correction
- Hilbert envelope computation → oscillatory envelopes → correlations → connectivity map
- FOOOF
- topo plot of phase differences (-πrad..+πrad) between channel and the rest of the scalp
- set baseline
- sync epoch starts at phase = 0
- topo plots: asymmetric color bars to highlight increase/decrease in activity
- PSD of short epochs
- eeg_senv threshold
- eeg_plot() meta function
- update tutorial.md
- complex kernel convolution: plot magnitude and phase of the convoluted signal
- multi-trial data
- split signal into frequency bands
- continuous wavelet transform (using ContinuousWavelets.jl)
- conectomes graph
- coherence spectrum (y: relative amplitude, x: frequencies)
- spectrogram: extract area of specific frequencies
- CDR: current density reconstruction (GCDR, CDR spectrum), activity within specified band
- EEG bands: medial vs left vs right channels within each band
- merge EEG objects
- reports in .md format
- brain topography
- events markers; epoch by event markers; rewrite epoching
- eeg_keep_eeg_channels → keep_channels(type)
- export channel locs to .CED
- preview 2d/3d channel locs
- swap channel locs axes
- insert channel
- modify channel data
- virtual channels (e.g. F3 + 2.5 × Fp1 - 3 × Cz / 4)
- 3d headplots
- small plots (amplitude, PSD, spectrogram) at electrode locations
- phase-amplitude cross-frequency coupling (PAC)
- more re-referencing methods: Laplacian, REST
- io: import from CSV
- create EEG object
- dipoles
- automated DC line cleaning
- automated channel rejection
- automated cleaning of artifacts
- bad channel marking / rejection
- bad epoch marking / rejection
- signals/PSD comparison
- more channel location formats
- io: import from EDF+, BDF and other formats
- channel interpolation: manual, automated
- source localization
- ERPs
- ML/DL analysis

- CUDA/AMD ROCm acceleration
- visual / auditory stimuli presentation module
- use eyetracker data to detect ocular artifacts
- IEEG/ECoG/MEG

NIRS
- import and process data

MRI
- import and process data for EEG source localization

NSTIM
- TES modelling
- removal of TES artifacts from EEG

## Contributors

If you've contributed, add your name below!

[Adam Wysokiński](mailto:adam.wysokinski@umed.lodz.pl)

![umed](images/umed.jpg)

## License

The program is licensed under GPL-2.0-only.<|MERGE_RESOLUTION|>--- conflicted
+++ resolved
@@ -149,12 +149,9 @@
 - Pluto interface
 
 EEG:
-<<<<<<< HEAD
-- add user-defined voltage scale for eeg signal plots
-=======
 - calculate difference between channels
 - topoplot of which electrode at a given time exhibits statistically significant difference between two signals
->>>>>>> 23713cf3
+- add user-defined voltage scale for eeg signal plots
 - check where pad0 is not used
 - add s_hspectrum() and s_wspectrum() for PSD plots
 - detect artifacts using TKEO
